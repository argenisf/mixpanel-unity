using System;
using UnityEngine;

#if UNITY_IOS
using UnityEngine.iOS;
#endif

namespace mixpanel
{
    public static partial class Mixpanel
    {
        private const string MixpanelUnityVersion = "2.0.0";
        
        private static Value _autoTrackProperties;
        private static Value _autoEngageProperties;
        private static Int32 _eventCounter = 0, _peopleCounter = 0, _sessionStartEpoch;
        private static String _sessionID;

        private static Value GetEventMetadata() {
            Value eventMetadata = new Value
            {
                {"$mp_event_id", Convert.ToString(UnityEngine.Random.Range(0, Int32.MaxValue), 16)},
                {"$mp_session_id", _sessionID},
                {"$mp_session_seq_id", _eventCounter},
                {"$mp_session_start_sec", _sessionStartEpoch}
            };
            _eventCounter++;
            return eventMetadata;
        }

        private static Value GetPeopleMetadata() {
            Value peopleMetadata = new Value
            {
                {"$mp_event_id", Convert.ToString(UnityEngine.Random.Range(0, Int32.MaxValue), 16)},
                {"$mp_session_id", _sessionID},
                {"$mp_session_seq_id", _peopleCounter},
                {"$mp_session_start_sec", _sessionStartEpoch}
            };
            _peopleCounter++;
            return peopleMetadata;
        }

        internal static void InitSession() {
            _eventCounter = 0;
            _peopleCounter = 0;
            _sessionID = Convert.ToString(UnityEngine.Random.Range(0, Int32.MaxValue), 16);
            _sessionStartEpoch = (Int32)(DateTime.UtcNow.Subtract(new DateTime(1970, 1, 1))).TotalSeconds;
        }

        private static void DoTrack(string eventName, Value properties)
        {
            if (!IsTracking) return;
            if (properties == null) properties = ObjectPool.Get();
            properties.Merge(GetEventsDefaultProperties());
            // These auto properties can change in runtime so we don't bake them into AutoProperties
            properties["$screen_width"] = Screen.width;
            properties["$screen_height"] = Screen.height;
            properties.Merge(OnceProperties);
            ResetOnceProperties();
            properties.Merge(SuperProperties);
            if (TimedEvents.TryGetValue(eventName, out Value startTime))
            {
                properties["$duration"] = CurrentTime() - (double)startTime;
                TimedEvents.Remove(eventName);
            }
            properties["token"] = MixpanelSettings.Instance.Token;
            properties["distinct_id"] = DistinctId;
            properties["time"] = CurrentTime();
            Value data = ObjectPool.Get();
            data["event"] = eventName;
            data["properties"] = properties;
            data["$mp_metadata"] = GetEventMetadata();
            MixpanelManager.EnqueueTrack(data);
        }

        private static void DoEngage(Value properties)
        {
            if (!IsTracking) return;
            properties["$token"] = MixpanelSettings.Instance.Token;
            properties["$distinct_id"] = DistinctId;
<<<<<<< HEAD
=======
            properties["$time"] = CurrentTime();
>>>>>>> 25047d45
            properties["$mp_metadata"] = GetPeopleMetadata();
            MixpanelManager.EnqueueEngage(properties);
        }

        internal static void CollectAutoProperties()
        {
            GetEngageDefaultProperties();
            GetEventsDefaultProperties();
        }

        internal static Value GetEngageDefaultProperties() {
            if (_autoEngageProperties == null) {
                Value properties = new Value();
                    #if UNITY_IOS
                        properties["$ios_lib_version"] = MixpanelUnityVersion;
                        properties["$ios_version"] = Device.systemVersion;
                        properties["$ios_app_release"] = Application.version;
                        properties["$ios_device_model"] = SystemInfo.deviceModel;
                        properties["$ios_ifa"] = Device.advertisingIdentifier;
                        // properties["$ios_app_version"] = Application.version;
                    #elif UNITY_ANDROID
                        properties["$android_lib_version"] = MixpanelUnityVersion;
                        properties["$android_os"] = "Android";
                        properties["$android_os_version"] = SystemInfo.operatingSystem;
                        properties["$android_model"] = SystemInfo.deviceModel;
                        properties["$android_app_version"] = Application.version;
                        // properties["$android_manufacturer"] = "";
                        // properties["$android_brand"] = "";
                        // properties["$android_app_version_code"] = Application.version;
                    #else
                        properties["$lib_version"] = MixpanelUnityVersion;
                    #endif
                _autoEngageProperties = properties;
            }
            return _autoEngageProperties;
        }

        private static Value GetEventsDefaultProperties()
        {
            if (_autoTrackProperties == null) {
                Value properties = new Value
                {
                    {"mp_lib", "unity"},
                    {"$lib_version", MixpanelUnityVersion},
                    {"$os", SystemInfo.operatingSystemFamily.ToString()},
                    {"$os_version", SystemInfo.operatingSystem},
                    {"$model", SystemInfo.deviceModel},
                    {"$app_version_string", Application.version},
                    {"$wifi", Application.internetReachability == NetworkReachability.ReachableViaLocalAreaNetwork},
                    {"$radio", GetRadio()},
                    {"$device", Application.platform.ToString()},
                    {"$screen_dpi", Screen.dpi},
                    // {"$app_build_number", Application.version},
                    // {"$manufacturer", ""},
                    // {"$carrier", ""},
                    // {"$brand", ""},
                    // {"$has_nfc", false},
                    // {"$has_telephone", false},
                    // {"$bluetooth_enabled", false},
                    // {"$bluetooth_version", "none"}
                };
                #if UNITY_IOS
                    properties["$os"] = "Apple";
                    properties["$os_version"] = Device.systemVersion;
                    properties["$manufacturer"] = "Apple";
                    properties["$ios_ifa"] = Device.advertisingIdentifier;
                #endif
                #if UNITY_ANDROID
                    properties["$os"] = "Android";
                    // properties["$google_play_services"] = "";
                #endif
                _autoTrackProperties = properties;
            }
            return _autoTrackProperties;
        }

        private static string GetRadio()
        {
            switch(Application.internetReachability)
            {
                case NetworkReachability.NotReachable :
                    return "none";
                case NetworkReachability.ReachableViaCarrierDataNetwork :
                    return "carrier";
                case NetworkReachability.ReachableViaLocalAreaNetwork :
                    return "wifi";
            }
            return "none";
        }

        private static double CurrentTime()
        {
            DateTime epochStart = new DateTime(1970, 1, 1, 0, 0, 0, DateTimeKind.Utc);
            double currentEpochTime = (DateTime.UtcNow - epochStart).TotalSeconds;
            return currentEpochTime;
        }

        private static string CurrentDateTime()
        {
            return DateTime.UtcNow.ToString("yyyy-MM-ddTHH:mm:ss");
        }
    }
}<|MERGE_RESOLUTION|>--- conflicted
+++ resolved
@@ -78,10 +78,7 @@
             if (!IsTracking) return;
             properties["$token"] = MixpanelSettings.Instance.Token;
             properties["$distinct_id"] = DistinctId;
-<<<<<<< HEAD
-=======
             properties["$time"] = CurrentTime();
->>>>>>> 25047d45
             properties["$mp_metadata"] = GetPeopleMetadata();
             MixpanelManager.EnqueueEngage(properties);
         }
